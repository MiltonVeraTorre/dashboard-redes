--- conflicted
+++ resolved
@@ -14,11 +14,8 @@
     "@fortawesome/free-solid-svg-icons": "^6.7.2",
     "@fortawesome/react-fontawesome": "^0.2.2",
     "axios": "^1.9.0",
-<<<<<<< HEAD
-=======
     "cors": "^2.8.5",
     "express": "^5.1.0",
->>>>>>> 7afed2cf
     "next": "15.3.2",
     "react": "^19.0.0",
     "react-dom": "^19.0.0",
