/**
 * Observium API Adapter
 *
 * This module provides an adapter for the Observium API, allowing the application
 * to fetch network data from Observium in a standardized format.
 *
 * Implements methods for HU-02 Technical Monitoring feature:
 * - Device management and filtering
 * - Network ports and interfaces
 * - Performance counters and time-series data
 * - System monitoring (CPU, memory, sensors)
 * - Network discovery (neighbors)
 * - Alert management
 */

import axios, { AxiosInstance } from 'axios';
import type { Site, Link, Alert } from '../domain/entities';

/**
 * Create a dedicated axios instance for Observium API
 *
<<<<<<< HEAD
 * Base URL: http://172.26.2.161/
 * Authentication: Basic Auth
 * Username: equipo2
 * Password: 91Rert@mU
 */
export const observiumApi: AxiosInstance = axios.create({
  baseURL: 'http://172.26.2.161/api/v0',
  auth: {
    username: 'equipo2',
    password: '91Rert@mU'
=======
 * Uses environment variables for configuration:
 * - OBSERVIUM_BASE_URL: API base URL
 * - OBSERVIUM_USERNAME: Basic auth username
 * - OBSERVIUM_PASSWORD: Basic auth password
 */
export const observiumApi: AxiosInstance = axios.create({
  baseURL: process.env.OBSERVIUM_BASE_URL || 'http://201.150.5.213/api/v0',
  auth: {
    username: process.env.OBSERVIUM_USERNAME || 'equipo2',
    password: process.env.OBSERVIUM_PASSWORD || '91Rert@mU'
>>>>>>> 586b1907
  },
  headers: {
    'Content-Type': 'application/json',
    'Accept': 'application/json',
  },
  timeout: 10000, // 10 seconds timeout
<<<<<<< HEAD
  maxRedirects: 5, // Limit redirects to prevent infinite loops
  validateStatus: (status) => {
    return status >= 200 && status < 300; // Only consider 2xx responses as successful
  },
});

// Add request interceptor for logging
observiumApi.interceptors.request.use(
  (config) => {
    console.log(`Making request to ${config.url}`);
    return config;
  },
  (error) => {
    console.error('Request error:', error);
    return Promise.reject(error);
  }
);

// Add response interceptor for error handling
observiumApi.interceptors.response.use(
  (response) => {
    return response;
  },
  (error) => {
    if (error.response) {
      // The request was made and the server responded with a status code
      // that falls out of the range of 2xx
      console.error('Response error:', error.response.status, error.response.data);
    } else if (error.request) {
      // The request was made but no response was received
      console.error('No response received:', error.request);
    } else {
      // Something happened in setting up the request that triggered an Error
      console.error('Request setup error:', error.message);
    }

    // Add more specific error handling for common issues
    if (error.code === 'ECONNABORTED') {
      console.error('Request timeout. Check network connection or server availability.');
    } else if (error.message.includes('Network Error')) {
      console.error('Network error. Check internet connection.');
    } else if (error.response && error.response.status === 429) {
      console.error('Too many requests. Rate limit exceeded.');
    } else if (error.message.includes('maxRedirects')) {
      console.error('Too many redirects. Check server configuration.');
    }

    return Promise.reject(error);
  }
);
=======
});

// ============================================================================
// TYPE DEFINITIONS FOR OBSERVIUM API RESPONSES
// ============================================================================

export interface ObserviumDevice {
  device_id: number;
  hostname: string;
  status: number;
  location: string;
  group?: string;
  purpose?: string;
  disabled?: number;
  ignore?: number;
  os?: string;
  type?: string;
  hardware?: string;
  version?: string;
  uptime?: number;
  last_polled?: string;
}

export interface ObserviumPort {
  port_id: number;
  device_id: number;
  ifIndex: number;
  ifName: string;
  ifAlias?: string;
  ifType: string;
  ifOperStatus: string;
  ifAdminStatus: string;
  ifSpeed?: number;
  ifHighSpeed?: number;
  ifMtu?: number;
  ifInOctets?: number;
  ifOutOctets?: number;
  ifInErrors?: number;
  ifOutErrors?: number;
  ifInUcastPkts?: number;
  ifOutUcastPkts?: number;
  poll_time?: string;
}

export interface ObserviumCounter {
  counter_id: number;
  device_id: number;
  port_id?: number;
  counter_name: string;
  counter_value: number;
  counter_type: string;
  timestamp: string;
  delta?: number;
  rate?: number;
}

export interface ObserviumMemPool {
  mempool_id: number;
  device_id: number;
  mempool_index: number;
  mempool_type: string;
  mempool_descr: string;
  mempool_used: number;
  mempool_total: number;
  mempool_perc: number;
  mempool_free: number;
}

export interface ObserviumProcessor {
  processor_id: number;
  device_id: number;
  processor_index: number;
  processor_type: string;
  processor_descr: string;
  processor_usage: number;
}

export interface ObserviumSensor {
  sensor_id: number;
  device_id: number;
  sensor_class: string;
  sensor_type: string;
  sensor_index: string;
  sensor_descr: string;
  sensor_value: number;
  sensor_unit?: string;
  sensor_limit_low?: number;
  sensor_limit_high?: number;
  sensor_limit_low_warn?: number;
  sensor_limit_high_warn?: number;
  entity_type?: string;
  metric?: string;
}

export interface ObserviumNeighbour {
  neighbour_id: number;
  device_id: number;
  port_id: number;
  protocol: string;
  remote_hostname: string;
  remote_port: string;
  remote_platform?: string;
  remote_version?: string;
}

export interface ObserviumAlert {
  alert_id: number;
  device_id: number;
  entity_type: string;
  entity_id: number;
  alert_test_id: number;
  alert_status: string;
  alert_message: string;
  timestamp: string;
  last_changed?: string;
  acknowledged?: number;
}

// ============================================================================
// FILTER INTERFACES
// ============================================================================

export interface DeviceFilters {
  device_id?: number | number[];
  hostname?: string;
  location?: string;
  group?: string;
  status?: number;
  type?: string;
  fields?: string;
}

export interface PortFilters {
  device_id?: number | number[];
  port_id?: number | number[];
  ifName?: string;
  ifType?: string;
  ifOperStatus?: string;
  fields?: string;
}

export interface CounterFilters {
  device_id?: number | number[];
  port_id?: number | number[];
  counter_type?: string;
  from?: string;
  to?: string;
  fields?: string;
}

export interface MemPoolFilters {
  device_id?: number | number[];
  mempool_type?: string;
  fields?: string;
}

export interface ProcessorFilters {
  device_id?: number | number[];
  processor_type?: string;
  fields?: string;
}

export interface SensorFilters {
  device_id?: number | number[];
  sensor_class?: string;
  sensor_type?: string;
  entity_type?: string;
  metric?: string;
  fields?: string;
}

export interface NeighbourFilters {
  device_id?: number | number[];
  protocol?: string;
  fields?: string;
}

export interface AlertFilters {
  device_id?: number | number[];
  entity_type?: string;
  alert_status?: string;
  acknowledged?: number;
  fields?: string;
}

// ============================================================================
// CORE API METHODS FOR HU-02 TECHNICAL MONITORING
// ============================================================================

/**
 * Fetch devices from Observium API
 * Primary method for device discovery and filtering by plaza/site
 */
export async function fetchDevices(filters: DeviceFilters = {}): Promise<ObserviumDevice[]> {
  try {
    const params: Record<string, any> = {};

    // Handle device_id filter (single or array)
    if (filters.device_id !== undefined) {
      if (Array.isArray(filters.device_id)) {
        params.device_id = filters.device_id.join(',');
      } else {
        params.device_id = filters.device_id;
      }
    }

    // Add other filters
    if (filters.hostname) params.hostname = filters.hostname;
    if (filters.location) params.location = filters.location;
    if (filters.group) params.group = filters.group;
    if (filters.status !== undefined) params.status = filters.status;
    if (filters.type) params.type = filters.type;
    if (filters.fields) params.fields = filters.fields;

    const response = await observiumApi.get('/devices', { params });

    // Observium API returns devices in format: { count: N, status: "ok", devices: { "1": {...}, "2": {...} } }
    // Convert to array format
    if (response.data && response.data.devices) {
      return Object.values(response.data.devices) as ObserviumDevice[];
    }

    return [];
  } catch (error) {
    console.error('Error fetching devices from Observium:', error);
    throw new Error(`Failed to fetch devices: ${error instanceof Error ? error.message : 'Unknown error'}`);
  }
}

/**
 * Fetch network ports/interfaces from Observium API
 * Essential for link capacity and usage monitoring
 */
export async function fetchPorts(filters: PortFilters = {}): Promise<ObserviumPort[]> {
  try {
    const params: Record<string, any> = {};

    // Handle device_id filter (single or array)
    if (filters.device_id !== undefined) {
      if (Array.isArray(filters.device_id)) {
        params.device_id = filters.device_id.join(',');
      } else {
        params.device_id = filters.device_id;
      }
    }

    // Handle port_id filter (single or array)
    if (filters.port_id !== undefined) {
      if (Array.isArray(filters.port_id)) {
        params.port_id = filters.port_id.join(',');
      } else {
        params.port_id = filters.port_id;
      }
    }

    // Add other filters
    if (filters.ifName) params.ifName = filters.ifName;
    if (filters.ifType) params.ifType = filters.ifType;
    if (filters.ifOperStatus) params.ifOperStatus = filters.ifOperStatus;
    if (filters.fields) params.fields = filters.fields;

    const response = await observiumApi.get('/ports', { params });

    // Observium API returns ports in format: { count: N, status: "ok", ports: { "1": {...}, "2": {...} } }
    // Convert to array format
    if (response.data && response.data.ports) {
      return Object.values(response.data.ports) as ObserviumPort[];
    }

    return [];
  } catch (error) {
    console.error('Error fetching ports from Observium:', error);
    // Return empty array instead of throwing to allow graceful degradation
    console.warn('Falling back to empty ports array due to API error');
    return [];
  }
}

/**
 * Fetch performance counters from Observium API
 * Main source for time-series performance data and historical usage trends
 */
export async function fetchCounters(filters: CounterFilters = {}): Promise<ObserviumCounter[]> {
  try {
    const params: Record<string, any> = {};

    // Handle device_id filter (single or array)
    if (filters.device_id !== undefined) {
      if (Array.isArray(filters.device_id)) {
        params.device_id = filters.device_id.join(',');
      } else {
        params.device_id = filters.device_id;
      }
    }

    // Handle port_id filter (single or array)
    if (filters.port_id !== undefined) {
      if (Array.isArray(filters.port_id)) {
        params.port_id = filters.port_id.join(',');
      } else {
        params.port_id = filters.port_id;
      }
    }

    // Add other filters
    if (filters.counter_type) params.counter_type = filters.counter_type;
    if (filters.from) params.from = filters.from;
    if (filters.to) params.to = filters.to;
    if (filters.fields) params.fields = filters.fields;

    const response = await observiumApi.get('/counters', { params });

    // Handle different response formats from Observium API
    if (response.data && response.data.counters) {
      // Format: { count: N, status: "ok", counters: { "1": {...}, "2": {...} } }
      return Object.values(response.data.counters) as ObserviumCounter[];
    } else if (Array.isArray(response.data)) {
      // Format: [ {...}, {...}, ... ]
      return response.data as ObserviumCounter[];
    }

    return [];
  } catch (error) {
    console.error('Error fetching counters from Observium:', error);
    throw new Error(`Failed to fetch counters: ${error instanceof Error ? error.message : 'Unknown error'}`);
  }
}

/**
 * Fetch memory pools from Observium API
 * For system monitoring and resource utilization
 */
export async function fetchMemPools(filters: MemPoolFilters = {}): Promise<ObserviumMemPool[]> {
  try {
    const params: Record<string, any> = {};

    // Handle device_id filter (single or array)
    if (filters.device_id !== undefined) {
      if (Array.isArray(filters.device_id)) {
        params.device_id = filters.device_id.join(',');
      } else {
        params.device_id = filters.device_id;
      }
    }

    // Add other filters
    if (filters.mempool_type) params.mempool_type = filters.mempool_type;
    if (filters.fields) params.fields = filters.fields;

    const response = await observiumApi.get('/mempools', { params });
    return response.data || [];
  } catch (error) {
    console.error('Error fetching memory pools from Observium:', error);
    throw new Error(`Failed to fetch memory pools: ${error instanceof Error ? error.message : 'Unknown error'}`);
  }
}

/**
 * Fetch processors from Observium API
 * For CPU utilization monitoring
 */
export async function fetchProcessors(filters: ProcessorFilters = {}): Promise<ObserviumProcessor[]> {
  try {
    const params: Record<string, any> = {};

    // Handle device_id filter (single or array)
    if (filters.device_id !== undefined) {
      if (Array.isArray(filters.device_id)) {
        params.device_id = filters.device_id.join(',');
      } else {
        params.device_id = filters.device_id;
      }
    }

    // Add other filters
    if (filters.processor_type) params.processor_type = filters.processor_type;
    if (filters.fields) params.fields = filters.fields;

    const response = await observiumApi.get('/processors', { params });
    return response.data || [];
  } catch (error) {
    console.error('Error fetching processors from Observium:', error);
    throw new Error(`Failed to fetch processors: ${error instanceof Error ? error.message : 'Unknown error'}`);
  }
}

/**
 * Fetch sensors from Observium API
 * For environmental monitoring (temperature, voltage, fan speed, etc.)
 */
export async function fetchSensors(filters: SensorFilters = {}): Promise<ObserviumSensor[]> {
  try {
    const params: Record<string, any> = {};

    // Handle device_id filter (single or array)
    if (filters.device_id !== undefined) {
      if (Array.isArray(filters.device_id)) {
        params.device_id = filters.device_id.join(',');
      } else {
        params.device_id = filters.device_id;
      }
    }

    // Add other filters
    if (filters.sensor_class) params.sensor_class = filters.sensor_class;
    if (filters.sensor_type) params.sensor_type = filters.sensor_type;
    if (filters.entity_type) params.entity_type = filters.entity_type;
    if (filters.metric) params.metric = filters.metric;
    if (filters.fields) params.fields = filters.fields;

    const response = await observiumApi.get('/sensors', { params });
    return response.data || [];
  } catch (error) {
    console.error('Error fetching sensors from Observium:', error);
    throw new Error(`Failed to fetch sensors: ${error instanceof Error ? error.message : 'Unknown error'}`);
  }
}

/**
 * Fetch neighbours from Observium API
 * For network discovery (CDP/LLDP)
 */
export async function fetchNeighbours(filters: NeighbourFilters = {}): Promise<ObserviumNeighbour[]> {
  try {
    const params: Record<string, any> = {};

    // Handle device_id filter (single or array)
    if (filters.device_id !== undefined) {
      if (Array.isArray(filters.device_id)) {
        params.device_id = filters.device_id.join(',');
      } else {
        params.device_id = filters.device_id;
      }
    }

    // Add other filters
    if (filters.protocol) params.protocol = filters.protocol;
    if (filters.fields) params.fields = filters.fields;

    const response = await observiumApi.get('/neighbours', { params });
    return response.data || [];
  } catch (error) {
    console.error('Error fetching neighbours from Observium:', error);
    throw new Error(`Failed to fetch neighbours: ${error instanceof Error ? error.message : 'Unknown error'}`);
  }
}

/**
 * Fetch alerts from Observium API
 * For system alerts and monitoring notifications
 */
export async function fetchObserviumAlerts(filters: AlertFilters = {}): Promise<ObserviumAlert[]> {
  try {
    const params: Record<string, any> = {};

    // Handle device_id filter (single or array)
    if (filters.device_id !== undefined) {
      if (Array.isArray(filters.device_id)) {
        params.device_id = filters.device_id.join(',');
      } else {
        params.device_id = filters.device_id;
      }
    }

    // Add other filters
    if (filters.entity_type) params.entity_type = filters.entity_type;
    if (filters.alert_status) params.alert_status = filters.alert_status;
    if (filters.acknowledged !== undefined) params.acknowledged = filters.acknowledged;
    if (filters.fields) params.fields = filters.fields;

    const response = await observiumApi.get('/alerts', { params });

    // Observium API returns alerts in format: { count: N, status: "ok", alerts: { "1": {...}, "2": {...} } }
    // Convert to array format
    if (response.data && response.data.alerts) {
      return Object.values(response.data.alerts) as ObserviumAlert[];
    }

    return [];
  } catch (error) {
    console.error('Error fetching alerts from Observium:', error);
    // Return empty array instead of throwing to allow graceful degradation
    console.warn('Falling back to empty alerts array due to API error');
    return [];
  }
}

// ============================================================================
// CONVENIENCE METHODS FOR SPECIFIC USE CASES
// ============================================================================

/**
 * Get devices by plaza/location
 * Convenience method for HU-02 plaza filtering
 */
export async function fetchDevicesByPlaza(plaza: string): Promise<ObserviumDevice[]> {
  try {
    // First try to get all devices and filter by location since group field is null
    const allDevices = await fetchDevices({
      // Remove fields filter to get all data
    });

    // Filter devices by location containing the plaza name
    const filteredDevices = allDevices.filter(device => {
      if (!device.location) return false;

      // Map plaza names to location patterns
      const locationPatterns: Record<string, string[]> = {
        'Saltillo': ['Saltillo'],
        'Monterrey': ['Monterrey', 'Garcia', 'Guadalupe', 'Kristales', 'Hualahuises'],
        'CDMX': ['Ciudad de Mexico', 'CDMX', 'Mexico City'],
        'Laredo': ['Laredo', 'Piedras Negras']
      };

      const patterns = locationPatterns[plaza] || [plaza];
      return patterns.some(pattern =>
        device.location.toLowerCase().includes(pattern.toLowerCase())
      );
    });

    console.log(`Found ${filteredDevices.length} devices for plaza ${plaza}`);
    return filteredDevices;
  } catch (error) {
    console.error(`Error fetching devices for plaza ${plaza}:`, error);
    // Return empty array on error instead of throwing
    return [];
  }
}

/**
 * Get devices by location (alternative to group)
 * Some Observium installations use location field for plaza/site grouping
 */
export async function fetchDevicesByLocation(location: string): Promise<ObserviumDevice[]> {
  return fetchDevices({
    location: location,
    fields: 'device_id,hostname,status,location,group,type,os'
  });
}

/**
 * Get all active devices
 * Filters out disabled and ignored devices
 */
export async function fetchActiveDevices(): Promise<ObserviumDevice[]> {
  return fetchDevices({
    status: 1, // Active status
    fields: 'device_id,hostname,status,location,group,type,os,uptime'
  });
}

/**
 * Get network interfaces for capacity monitoring
 * Focuses on operational interfaces with traffic data
 */
export async function fetchNetworkInterfaces(deviceIds?: number[]): Promise<ObserviumPort[]> {
  return fetchPorts({
    device_id: deviceIds,
    ifOperStatus: 'up',
    fields: 'port_id,device_id,ifIndex,ifName,ifAlias,ifType,ifOperStatus,ifSpeed,ifHighSpeed,ifInOctets,ifOutOctets,poll_time'
  });
}

/**
 * Get traffic counters for historical analysis
 * Main method for time-series data used in HU-02 trends
 */
export async function fetchTrafficCounters(deviceIds?: number[], fromDate?: string, toDate?: string): Promise<ObserviumCounter[]> {
  return fetchCounters({
    device_id: deviceIds,
    counter_type: 'traffic',
    from: fromDate,
    to: toDate,
    fields: 'counter_id,device_id,port_id,counter_name,counter_value,timestamp,rate'
  });
}

/**
 * Get critical alerts for monitoring
 * Focuses on unacknowledged critical alerts
 */
export async function fetchCriticalAlerts(deviceIds?: number[]): Promise<ObserviumAlert[]> {
  return fetchObserviumAlerts({
    device_id: deviceIds,
    alert_status: 'failed',
    acknowledged: 0,
    fields: 'alert_id,device_id,entity_type,entity_id,alert_status,alert_message,timestamp'
  });
}

// ============================================================================
// LEGACY METHODS FOR EXISTING JOBS COMPATIBILITY
// ============================================================================

/**
 * Fetch sites from Observium (legacy method for job compatibility)
 * Maps Observium devices to Site entities for the domain layer
 */
export async function fetchSites(): Promise<Site[]> {
  try {
    const devices = await fetchActiveDevices();

    // Transform Observium devices to Site entities
    const sites: Site[] = devices.map(device => ({
      id: device.device_id.toString(),
      name: device.hostname,
      plaza: extractPlazaFromLocation(device.location) || 'Unknown',
      address: device.location,
      // Note: Observium doesn't typically provide coordinates
      // This would need to be enriched from another source
    }));

    return sites;
  } catch (error) {
    console.error('Error fetching sites from Observium:', error);
    throw new Error(`Failed to fetch sites: ${error instanceof Error ? error.message : 'Unknown error'}`);
  }
}

/**
 * Fetch links from Observium (legacy method for job compatibility)
 * Maps Observium ports to Link entities for the domain layer
 */
export async function fetchLinks(): Promise<Link[]> {
  try {
    const ports = await fetchNetworkInterfaces();

    // Transform Observium ports to Link entities
    const links: Link[] = ports.map(port => {
      const capacity = port.ifHighSpeed ? port.ifHighSpeed : (port.ifSpeed ? port.ifSpeed / 1000000 : 0); // Convert to Mbps
      const currentUsage = calculateCurrentUsage(port);
      const utilizationPercentage = capacity > 0 ? Math.min((currentUsage / capacity) * 100, 100) : 0;

      return {
        id: port.port_id.toString(),
        siteId: port.device_id.toString(),
        name: port.ifAlias || port.ifName,
        capacity: capacity,
        currentUsage: currentUsage,
        utilizationPercentage: utilizationPercentage,
        status: determinePortStatus(utilizationPercentage, port.ifOperStatus),
        lastUpdated: port.poll_time ? new Date(port.poll_time) : new Date(),
      };
    });

    return links;
  } catch (error) {
    console.error('Error fetching links from Observium:', error);
    throw new Error(`Failed to fetch links: ${error instanceof Error ? error.message : 'Unknown error'}`);
  }
}

/**
 * Fetch alerts from Observium (legacy method for job compatibility)
 * Maps Observium alerts to Alert entities for the domain layer
 */
export async function fetchAlerts(): Promise<Alert[]> {
  try {
    const observiumAlerts = await fetchCriticalAlerts();

    // Transform Observium alerts to Alert entities
    const alerts: Alert[] = observiumAlerts.map(alert => ({
      id: alert.alert_id.toString(),
      siteId: alert.device_id.toString(),
      linkId: alert.entity_type === 'port' ? alert.entity_id.toString() : undefined,
      type: mapAlertType(alert.entity_type),
      severity: mapAlertSeverity(alert.alert_status),
      message: alert.alert_message,
      timestamp: new Date(alert.timestamp),
      acknowledged: Boolean(alert.acknowledged),
    }));

    return alerts;
  } catch (error) {
    console.error('Error fetching alerts from Observium:', error);
    throw new Error(`Failed to fetch alerts: ${error instanceof Error ? error.message : 'Unknown error'}`);
  }
}

// ============================================================================
// UTILITY FUNCTIONS FOR DATA TRANSFORMATION
// ============================================================================

/**
 * Calculate current usage from port statistics
 * Uses the higher of input or output octets per second
 */
function calculateCurrentUsage(port: ObserviumPort): number {
  // This is a simplified calculation
  // In a real implementation, you would need rate data or calculate from deltas
  const inOctetsPerSec = port.ifInOctets || 0;
  const outOctetsPerSec = port.ifOutOctets || 0;

  // Convert octets per second to Mbps (8 bits per octet, 1,000,000 bits per Mbps)
  const inMbps = (inOctetsPerSec * 8) / 1000000;
  const outMbps = (outOctetsPerSec * 8) / 1000000;

  // Return the higher utilization
  return Math.max(inMbps, outMbps);
}

/**
 * Determine port status based on utilization and operational status
 */
function determinePortStatus(utilizationPercentage: number, ifOperStatus: string): 'normal' | 'warning' | 'critical' {
  if (ifOperStatus !== 'up') {
    return 'critical';
  }

  if (utilizationPercentage >= 90) {
    return 'critical';
  } else if (utilizationPercentage >= 75) {
    return 'warning';
  } else {
    return 'normal';
  }
}

/**
 * Map Observium entity types to domain alert types
 */
function mapAlertType(entityType: string): 'capacity' | 'latency' | 'packet_loss' | 'downtime' {
  switch (entityType.toLowerCase()) {
    case 'port':
    case 'interface':
      return 'capacity';
    case 'device':
      return 'downtime';
    case 'sensor':
      return 'capacity'; // Could be temperature, power, etc.
    default:
      return 'capacity';
  }
}

/**
 * Map Observium alert status to domain alert severity
 */
function mapAlertSeverity(alertStatus: string): 'info' | 'warning' | 'critical' {
  switch (alertStatus.toLowerCase()) {
    case 'failed':
    case 'critical':
      return 'critical';
    case 'warning':
    case 'warn':
      return 'warning';
    case 'ok':
    case 'info':
    default:
      return 'info';
  }
}

/**
 * Extract plaza name from Observium location string
 * Maps location patterns to standardized plaza names
 */
function extractPlazaFromLocation(location?: string): string | null {
  if (!location) return null;

  const locationLower = location.toLowerCase();

  // Map location patterns to plaza names
  if (locationLower.includes('saltillo')) return 'Saltillo';
  if (locationLower.includes('monterrey') || locationLower.includes('garcia') ||
      locationLower.includes('guadalupe') || locationLower.includes('kristales') ||
      locationLower.includes('hualahuises')) return 'Monterrey';
  if (locationLower.includes('ciudad de mexico') || locationLower.includes('cdmx') ||
      locationLower.includes('mexico city')) return 'CDMX';
  if (locationLower.includes('laredo') || locationLower.includes('piedras negras')) return 'Laredo';

  return null;
}

// ============================================================================
// SPECIALIZED METHODS FOR HU-02 TECHNICAL MONITORING
// ============================================================================

/**
 * Get comprehensive device monitoring data
 * Combines device info, ports, and system metrics for detailed technical view
 */
export async function fetchDeviceMonitoringData(deviceId: number) {
  try {
    const [device, ports, memPools, processors, sensors, alerts] = await Promise.all([
      fetchDevices({ device_id: deviceId }),
      fetchPorts({ device_id: deviceId }),
      fetchMemPools({ device_id: deviceId }),
      fetchProcessors({ device_id: deviceId }),
      fetchSensors({ device_id: deviceId }),
      fetchObserviumAlerts({ device_id: deviceId, acknowledged: 0 })
    ]);

    return {
      device: device[0] || null,
      ports: ports || [],
      memPools: memPools || [],
      processors: processors || [],
      sensors: sensors || [],
      alerts: alerts || []
    };
  } catch (error) {
    console.error(`Error fetching monitoring data for device ${deviceId}:`, error);
    throw new Error(`Failed to fetch device monitoring data: ${error instanceof Error ? error.message : 'Unknown error'}`);
  }
}

/**
 * Get plaza/site overview with aggregated metrics
 * Useful for HU-02 plaza filtering and overview
 */
export async function fetchPlazaOverview(plaza: string) {
  try {
    const devices = await fetchDevicesByPlaza(plaza);

    // Ensure devices is always an array
    const safeDevices = Array.isArray(devices) ? devices : [];
    const deviceIds = safeDevices.map(d => d.device_id);

    if (deviceIds.length === 0) {
      return {
        plaza,
        devices: [],
        totalDevices: 0,
        activeDevices: 0,
        totalPorts: 0,
        activePorts: 0,
        alerts: []
      };
    }

    const [ports, alerts] = await Promise.all([
      fetchPorts({ device_id: deviceIds }),
      fetchObserviumAlerts({ device_id: deviceIds, acknowledged: 0 })
    ]);

    // Ensure arrays are safe
    const safePorts = Array.isArray(ports) ? ports : [];
    const safeAlerts = Array.isArray(alerts) ? alerts : [];

    const activeDevices = safeDevices.filter(d => d.status === 1).length;
    const activePorts = safePorts.filter(p => p.ifOperStatus === 'up').length;

    return {
      plaza,
      devices: safeDevices,
      totalDevices: safeDevices.length,
      activeDevices,
      totalPorts: safePorts.length,
      activePorts,
      alerts: safeAlerts
    };
  } catch (error) {
    console.error(`Error fetching plaza overview for ${plaza}:`, error);
    throw new Error(`Failed to fetch plaza overview: ${error instanceof Error ? error.message : 'Unknown error'}`);
  }
}

/**
 * Get historical performance data for capacity planning
 * Essential for HU-02 historical usage trends
 */
export async function fetchHistoricalPerformance(
  deviceIds: number[],
  fromDate: string,
  toDate: string,
  interval: 'hour' | 'day' | 'week' = 'hour'
) {
  try {
    const counters = await fetchCounters({
      device_id: deviceIds,
      from: fromDate,
      to: toDate,
      fields: 'counter_id,device_id,port_id,counter_name,counter_value,timestamp,rate'
    });

    // Ensure counters is an array before processing
    if (!Array.isArray(counters)) {
      console.warn('Counters data is not an array, returning empty historical data');
      return {
        interval,
        fromDate,
        toDate,
        data: {},
        summary: {
          totalDataPoints: 0,
          devicesCount: 0,
          portsCount: 0
        }
      };
    }

    // Group counters by device and port for easier processing
    const groupedData = counters.reduce((acc, counter) => {
      const key = `${counter.device_id}-${counter.port_id || 'device'}`;
      if (!acc[key]) {
        acc[key] = [];
      }
      acc[key].push(counter);
      return acc;
    }, {} as Record<string, ObserviumCounter[]>);

    return {
      interval,
      fromDate,
      toDate,
      data: groupedData,
      summary: {
        totalDataPoints: counters.length,
        devicesCount: new Set(counters.map(c => c.device_id)).size,
        portsCount: new Set(counters.map(c => c.port_id).filter(Boolean)).size
      }
    };
  } catch (error) {
    console.error('Error fetching historical performance data:', error);
    throw new Error(`Failed to fetch historical performance: ${error instanceof Error ? error.message : 'Unknown error'}`);
  }
}

/**
 * Get saturation analysis for capacity planning
 * Identifies links approaching capacity thresholds
 */
export async function fetchSaturationAnalysis(plazas?: string[]) {
  try {
    let devices: ObserviumDevice[] = [];

    if (plazas && plazas.length > 0) {
      // Fetch devices for specific plazas
      const devicePromises = plazas.map(plaza => fetchDevicesByPlaza(plaza));
      const deviceArrays = await Promise.all(devicePromises);
      devices = deviceArrays.flat();
    } else {
      // Fetch all active devices
      devices = await fetchActiveDevices();
    }

    const deviceIds = devices.map(d => d.device_id);
    const ports = await fetchNetworkInterfaces(deviceIds);

    // Analyze saturation levels
    const saturationAnalysis = ports.map(port => {
      const capacity = port.ifHighSpeed || (port.ifSpeed ? port.ifSpeed / 1000000 : 0);
      const currentUsage = calculateCurrentUsage(port);
      const utilizationPercentage = capacity > 0 ? (currentUsage / capacity) * 100 : 0;

      let saturationLevel: 'normal' | 'warning' | 'critical' = 'normal';
      if (utilizationPercentage >= 90) {
        saturationLevel = 'critical';
      } else if (utilizationPercentage >= 75) {
        saturationLevel = 'warning';
      }

      return {
        deviceId: port.device_id,
        portId: port.port_id,
        portName: port.ifAlias || port.ifName,
        capacity,
        currentUsage,
        utilizationPercentage: Math.round(utilizationPercentage * 100) / 100,
        saturationLevel,
        operationalStatus: port.ifOperStatus
      };
    });

    // Sort by utilization percentage (highest first)
    saturationAnalysis.sort((a, b) => b.utilizationPercentage - a.utilizationPercentage);

    return {
      totalPorts: saturationAnalysis.length,
      critical: saturationAnalysis.filter(p => p.saturationLevel === 'critical').length,
      warning: saturationAnalysis.filter(p => p.saturationLevel === 'warning').length,
      normal: saturationAnalysis.filter(p => p.saturationLevel === 'normal').length,
      ports: saturationAnalysis
    };
  } catch (error) {
    console.error('Error performing saturation analysis:', error);
    throw new Error(`Failed to perform saturation analysis: ${error instanceof Error ? error.message : 'Unknown error'}`);
  }
}
>>>>>>> 586b1907
<|MERGE_RESOLUTION|>--- conflicted
+++ resolved
@@ -19,18 +19,6 @@
 /**
  * Create a dedicated axios instance for Observium API
  *
-<<<<<<< HEAD
- * Base URL: http://172.26.2.161/
- * Authentication: Basic Auth
- * Username: equipo2
- * Password: 91Rert@mU
- */
-export const observiumApi: AxiosInstance = axios.create({
-  baseURL: 'http://172.26.2.161/api/v0',
-  auth: {
-    username: 'equipo2',
-    password: '91Rert@mU'
-=======
  * Uses environment variables for configuration:
  * - OBSERVIUM_BASE_URL: API base URL
  * - OBSERVIUM_USERNAME: Basic auth username
@@ -41,66 +29,18 @@
   auth: {
     username: process.env.OBSERVIUM_USERNAME || 'equipo2',
     password: process.env.OBSERVIUM_PASSWORD || '91Rert@mU'
->>>>>>> 586b1907
   },
   headers: {
     'Content-Type': 'application/json',
     'Accept': 'application/json',
   },
   timeout: 10000, // 10 seconds timeout
-<<<<<<< HEAD
   maxRedirects: 5, // Limit redirects to prevent infinite loops
   validateStatus: (status) => {
     return status >= 200 && status < 300; // Only consider 2xx responses as successful
   },
 });
 
-// Add request interceptor for logging
-observiumApi.interceptors.request.use(
-  (config) => {
-    console.log(`Making request to ${config.url}`);
-    return config;
-  },
-  (error) => {
-    console.error('Request error:', error);
-    return Promise.reject(error);
-  }
-);
-
-// Add response interceptor for error handling
-observiumApi.interceptors.response.use(
-  (response) => {
-    return response;
-  },
-  (error) => {
-    if (error.response) {
-      // The request was made and the server responded with a status code
-      // that falls out of the range of 2xx
-      console.error('Response error:', error.response.status, error.response.data);
-    } else if (error.request) {
-      // The request was made but no response was received
-      console.error('No response received:', error.request);
-    } else {
-      // Something happened in setting up the request that triggered an Error
-      console.error('Request setup error:', error.message);
-    }
-
-    // Add more specific error handling for common issues
-    if (error.code === 'ECONNABORTED') {
-      console.error('Request timeout. Check network connection or server availability.');
-    } else if (error.message.includes('Network Error')) {
-      console.error('Network error. Check internet connection.');
-    } else if (error.response && error.response.status === 429) {
-      console.error('Too many requests. Rate limit exceeded.');
-    } else if (error.message.includes('maxRedirects')) {
-      console.error('Too many redirects. Check server configuration.');
-    }
-
-    return Promise.reject(error);
-  }
-);
-=======
-});
 
 // ============================================================================
 // TYPE DEFINITIONS FOR OBSERVIUM API RESPONSES
@@ -1080,4 +1020,3 @@
     throw new Error(`Failed to perform saturation analysis: ${error instanceof Error ? error.message : 'Unknown error'}`);
   }
 }
->>>>>>> 586b1907
