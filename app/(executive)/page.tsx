--- conflicted
+++ resolved
@@ -3,10 +3,6 @@
 import React from 'react';
 import useSWR from 'swr';
 import { NetworkOverview } from '@/lib/domain/entities';
-<<<<<<< HEAD
-import { ExecutiveService } from '@/lib/services/executiveService';
-=======
->>>>>>> 7afed2cf
 import { ExecutiveDashboard } from '@/app/_components/ExecutiveDashboard';
 import { fetchNetworkOverview } from '@/lib/services/network-service';
 
@@ -16,25 +12,6 @@
  * This page displays an overview of the network status for executives.
  */
 export default function ExecutivePage() {
-<<<<<<< HEAD
-  const [loading, setLoading] = useState(true);
-  const [error, setError] = useState<string | null>(null);
-  const [overview, setOverview] = useState<NetworkOverview | null>(null);
-
-  useEffect(() => {
-    async function fetchData() {
-      try {
-        setLoading(true);
-        const data = await ExecutiveService.getNetworkOverview();
-        setOverview(data);
-        setError(null);
-      } catch (err) {
-        console.error('Error fetching overview data:', err);
-        setError('Failed to load network overview data. Please try again later.');
-      } finally {
-        setLoading(false);
-      }
-=======
   // Use SWR for data fetching with automatic revalidation
   const { data: overview, error, isLoading, isValidating, mutate } = useSWR<NetworkOverview>(
     'networkOverview',
@@ -47,7 +24,6 @@
       errorRetryInterval: 5000, // Wait 5 seconds between retries
       dedupingInterval: 5000, // Deduplicate requests within 5 seconds
       focusThrottleInterval: 10000, // Throttle revalidation on focus
->>>>>>> 7afed2cf
     }
   );
 
