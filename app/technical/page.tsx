'use client';

<<<<<<< HEAD
import { useState, useEffect } from 'react';
import useSWR from 'swr';
import { Site, Link } from '@/lib/domain/entities';
import { TechnicalDashboard } from '@/app/_components/TechnicalDashboard';
import { fetchAllSites, fetchSiteDetails } from '@/lib/services/technical-service';
import { useSearchParams } from 'next/navigation';
=======
import React, { useState, useEffect } from 'react';
import EnlacesTable from '@/components/EnlacesTable';
import PlazaCapacityOverview from '@/components/PlazaCapacityOverview';
import PlazaCapacityDashboard from '@/components/PlazaCapacityDashboard';
import CriticalAlertsPanel from '@/components/CriticalAlertsPanel';
import TendenciasUtilizacion from '@/components/TendenciasUtilizacion';
import AnalisisLatencia from '@/components/AnalisisLatencia';

// Plaza selector component
const PlazaSelector: React.FC<{
  selectedPlaza: string;
  onPlazaChange: (plaza: string) => void;
  loading: boolean;
}> = ({ selectedPlaza, onPlazaChange, loading }) => {
  const plazas = ['Laredo', 'Saltillo', 'CDMX', 'Monterrey'];

  return (
    <div className="bg-white rounded-lg border border-gray-200 p-4">
      <div className="space-y-2">
        <label htmlFor="plaza-select" className="block text-sm font-medium text-gray-900">
          Seleccionar Plaza
        </label>
        <div className="flex items-center space-x-3">
          <select
            id="plaza-select"
            value={selectedPlaza}
            onChange={(e) => onPlazaChange(e.target.value)}
            disabled={loading}
            className="flex-1 px-4 py-3 border border-gray-300 rounded-lg focus:outline-none focus:ring-2 focus:ring-blue-500 focus:border-blue-500 text-base font-medium text-gray-900 disabled:bg-gray-50 bg-white"
          >
            <option value="" className="text-gray-500">Seleccione una plaza...</option>
            {plazas.map((plaza) => (
              <option key={plaza} value={plaza} className="text-gray-900 font-medium">
                {plaza}
              </option>
            ))}
          </select>
          {loading && (
            <div className="flex items-center text-sm text-gray-600">
              <div className="animate-spin rounded-full h-4 w-4 border-t-2 border-b-2 border-blue-500 mr-2"></div>
              <span className="font-medium">Cargando...</span>
            </div>
          )}
        </div>
      </div>
    </div>
  );
};
>>>>>>> 586b1907

/**
 * Technical Dashboard Page
 *
 * This page displays detailed technical information about network sites and links.
 */
export default function TechnicalPage() {
<<<<<<< HEAD
  const searchParams = useSearchParams();
  const siteParam = searchParams.get('site');

  const [selectedSite, setSelectedSite] = useState<string | null>(siteParam);

  // Fetch all sites using SWR
  const {
    data: sites = [],
    error: sitesError,
    isLoading: sitesLoading
  } = useSWR<Site[]>(
    'allSites',
    fetchAllSites,
    {
      revalidateOnFocus: true,
      revalidateOnReconnect: true,
      refreshInterval: 60000, // Refresh every minute
    }
  );

  // Set default selected site if none is selected
  useEffect(() => {
    if (sites.length > 0 && !selectedSite) {
      setSelectedSite(sites[0].id);
=======
  const [selectedPlaza, setSelectedPlaza] = useState<string>('');
  const [loading, setLoading] = useState<boolean>(false);
  const [plazaData, setPlazaData] = useState<any>(null);
  const [error, setError] = useState<string | null>(null);
  const [autoRefresh, setAutoRefresh] = useState<boolean>(false);
  const [refreshInterval, setRefreshInterval] = useState<number>(30); // seconds
  const [lastUpdated, setLastUpdated] = useState<Date | null>(null);
  const [deviceFilter, setDeviceFilter] = useState<string>('all');

  // Fetch plaza data function
  const fetchPlazaData = async (showLoading = true) => {
    if (!selectedPlaza) return;

    if (showLoading) setLoading(true);
    setError(null);

    try {
      const response = await fetch(`/api/monitoring/plaza/${selectedPlaza}`);
      if (!response.ok) {
        throw new Error(`Error ${response.status}: ${response.statusText}`);
      }

      const data = await response.json();
      setPlazaData(data);
      setLastUpdated(new Date());
      console.log(`✅ Datos cargados para plaza ${selectedPlaza}:`, data);
    } catch (err) {
      console.error(`❌ Error cargando datos para plaza ${selectedPlaza}:`, err);
      setError(err instanceof Error ? err.message : 'Error desconocido');
    } finally {
      if (showLoading) setLoading(false);
    }
  };

  // Fetch plaza data when plaza is selected
  useEffect(() => {
    if (!selectedPlaza) {
      setPlazaData(null);
      setLastUpdated(null);
      return;
>>>>>>> 586b1907
    }
  }, [sites, selectedSite]);

<<<<<<< HEAD
  // Fetch details for the selected site using SWR
  const {
    data: siteDetails,
    error: detailsError,
    isLoading: detailsLoading
  } = useSWR<{ site: Site; links: Link[] }>(
    selectedSite ? `siteDetails-${selectedSite}` : null,
    () => selectedSite ? fetchSiteDetails(selectedSite) : null,
    {
      revalidateOnFocus: true,
      revalidateOnReconnect: true,
      refreshInterval: 30000, // Refresh every 30 seconds
    }
  );
=======
    fetchPlazaData();
  }, [selectedPlaza]);
>>>>>>> 586b1907

  // Auto-refresh effect
  useEffect(() => {
    if (!autoRefresh || !selectedPlaza) return;

    const interval = setInterval(() => {
      fetchPlazaData(false); // Don't show loading spinner for auto-refresh
    }, refreshInterval * 1000);

    return () => clearInterval(interval);
  }, [autoRefresh, refreshInterval, selectedPlaza]);

<<<<<<< HEAD
  // Combine loading states
  const isLoading = sitesLoading || (detailsLoading && selectedSite);

  // Combine error states
  const error = sitesError || detailsError;

  if (sitesLoading && sites.length === 0) {
    return (
      <div className="flex items-center justify-center min-h-screen">
        <div className="text-center">
          <div className="animate-spin rounded-full h-12 w-12 border-t-2 border-b-2 border-blue-500 mx-auto"></div>
          <p className="mt-4 text-gray-600">Loading technical dashboard...</p>
        </div>
      </div>
    );
  }

  if (error && sites.length === 0) {
    return (
      <div className="flex items-center justify-center min-h-screen">
        <div className="text-center p-6 max-w-md bg-white rounded-lg shadow-lg">
          <svg
            className="w-16 h-16 text-red-500 mx-auto mb-4"
            fill="none"
            stroke="currentColor"
            viewBox="0 0 24 24"
            xmlns="http://www.w3.org/2000/svg"
          >
            <path
              strokeLinecap="round"
              strokeLinejoin="round"
              strokeWidth="2"
              d="M12 8v4m0 4h.01M21 12a9 9 0 11-18 0 9 9 0 0118 0z"
            ></path>
          </svg>
          <h2 className="text-xl font-semibold text-gray-800 mb-2">Error</h2>
          <p className="text-gray-600">{error.message || 'An error occurred while loading the dashboard.'}</p>
          <button
            onClick={() => window.location.reload()}
            className="mt-4 px-4 py-2 bg-blue-500 text-white rounded hover:bg-blue-600 transition-colors"
          >
            Retry
          </button>
=======
  return (
    <div className="p-4 md:p-6">
      {/* Page Header */}
      <div className="mb-8 bg-white rounded-lg border border-gray-200 p-6">
        <div className="flex flex-col lg:flex-row lg:items-center lg:justify-between">
          <div>
            <h1 className="text-3xl font-bold text-gray-900 mb-2">Monitoreo Técnico</h1>
            <p className="text-gray-600">Capacidad de red, utilización y salud de dispositivos</p>
          </div>

          {/* Controls */}
          <div className="mt-4 lg:mt-0 flex items-center space-x-4">
            {lastUpdated && (
              <div className="text-sm text-gray-500">
                {lastUpdated.toLocaleTimeString()}
              </div>
            )}

            {/* Auto-refresh Toggle */}
            <label className="flex items-center cursor-pointer">
              <input
                type="checkbox"
                checked={autoRefresh}
                onChange={(e) => setAutoRefresh(e.target.checked)}
                className="sr-only"
              />
              <div className={`relative inline-flex h-5 w-9 items-center rounded-full transition-colors ${
                autoRefresh ? 'bg-blue-600' : 'bg-gray-300'
              }`}>
                <span className={`inline-block h-3 w-3 transform rounded-full bg-white transition-transform ${
                  autoRefresh ? 'translate-x-5' : 'translate-x-1'
                }`} />
              </div>
              <span className="ml-2 text-sm text-gray-700">Auto</span>
            </label>

            {/* Refresh Interval */}
            {autoRefresh && (
              <select
                value={refreshInterval}
                onChange={(e) => setRefreshInterval(Number(e.target.value))}
                className="text-sm border border-gray-300 rounded-md px-2 py-1 bg-white"
              >
                <option value={15}>15s</option>
                <option value={30}>30s</option>
                <option value={60}>1m</option>
                <option value={300}>5m</option>
              </select>
            )}

            {/* Manual Refresh Button */}
            <button
              onClick={() => fetchPlazaData()}
              disabled={loading}
              className="flex items-center space-x-1 px-3 py-2 bg-blue-600 text-white rounded-md hover:bg-blue-700 disabled:opacity-50 text-sm transition-colors"
            >
              <svg className={`w-4 h-4 ${loading ? 'animate-spin' : ''}`} fill="none" stroke="currentColor" viewBox="0 0 24 24">
                <path strokeLinecap="round" strokeLinejoin="round" strokeWidth="2" d="M4 4v5h.582m15.356 2A8.001 8.001 0 004.582 9m0 0H9m11 11v-5h-.581m0 0a8.003 8.003 0 01-15.357-2m15.357 2H15"></path>
              </svg>
              <span>Actualizar</span>
            </button>
          </div>
        </div>
      </div>

      {/* Plaza Selector with Device Filter */}
      <div className="grid grid-cols-1 lg:grid-cols-2 gap-4 mb-6">
        <PlazaSelector
          selectedPlaza={selectedPlaza}
          onPlazaChange={setSelectedPlaza}
          loading={loading}
        />

        {/* Device Filter */}
        {selectedPlaza && (
          <div className="bg-white rounded-lg border border-gray-200 p-4">
            <div className="space-y-2">
              <label htmlFor="device-filter" className="block text-sm font-medium text-gray-900">
                Filtrar por Tipo
              </label>
              <select
                id="device-filter"
                value={deviceFilter}
                onChange={(e) => setDeviceFilter(e.target.value)}
                className="w-full px-4 py-3 border border-gray-300 rounded-lg focus:outline-none focus:ring-2 focus:ring-blue-500 focus:border-blue-500 text-base font-medium text-gray-900 bg-white"
              >
                <option value="all" className="text-gray-900 font-medium">Todos los Dispositivos</option>
                <option value="backbone" className="text-gray-900 font-medium">Backbone</option>
                <option value="switch" className="text-gray-900 font-medium">Switches</option>
                <option value="router" className="text-gray-900 font-medium">Routers</option>
                <option value="access" className="text-gray-900 font-medium">Access Points</option>
              </select>
            </div>
          </div>
        )}
      </div>

      {/* Error Display */}
      {error && (
        <div className="bg-red-100 border border-red-400 text-red-700 px-4 py-3 rounded mb-6">
          <p className="font-medium">Error al cargar datos:</p>
          <p>{error}</p>
        </div>
      )}

      {/* Plaza Capacity Overview */}
      <PlazaCapacityOverview
        plazaData={plazaData}
        loading={loading}
        selectedPlaza={selectedPlaza}
      />

      {/* Plaza Capacity Dashboard */}
      <PlazaCapacityDashboard
        plazaData={plazaData}
        loading={loading}
        selectedPlaza={selectedPlaza}
      />

      {/* Critical Alerts and Enlaces Table */}
      <div className="grid grid-cols-1 xl:grid-cols-3 gap-6 mb-6">
        <div className="xl:col-span-1">
          <CriticalAlertsPanel
            plazaData={plazaData}
            loading={loading}
            selectedPlaza={selectedPlaza}
          />
        </div>
        <div className="xl:col-span-2">
          <EnlacesTable
            plazaData={plazaData}
            loading={loading}
            selectedPlaza={selectedPlaza}
            deviceFilter={deviceFilter}
          />
>>>>>>> 586b1907
        </div>
      </div>

<<<<<<< HEAD
  return (
    <TechnicalDashboard
      sites={sites}
      selectedSite={selectedSite}
      siteDetails={siteDetails}
      onSiteChange={handleSiteChange}
      loading={isLoading}
      error={error ? error.message : null}
    />
=======
      {/* Charts Section */}
      <div className="grid grid-cols-1 lg:grid-cols-2 gap-6">
        <TendenciasUtilizacion
          plazaData={plazaData}
          loading={loading}
          selectedPlaza={selectedPlaza}
        />
        <AnalisisLatencia
          plazaData={plazaData}
          loading={loading}
          selectedPlaza={selectedPlaza}
        />
      </div>
    </div>
>>>>>>> 586b1907
  );
}<|MERGE_RESOLUTION|>--- conflicted
+++ resolved
@@ -1,13 +1,4 @@
 'use client';
-
-<<<<<<< HEAD
-import { useState, useEffect } from 'react';
-import useSWR from 'swr';
-import { Site, Link } from '@/lib/domain/entities';
-import { TechnicalDashboard } from '@/app/_components/TechnicalDashboard';
-import { fetchAllSites, fetchSiteDetails } from '@/lib/services/technical-service';
-import { useSearchParams } from 'next/navigation';
-=======
 import React, { useState, useEffect } from 'react';
 import EnlacesTable from '@/components/EnlacesTable';
 import PlazaCapacityOverview from '@/components/PlazaCapacityOverview';
@@ -56,40 +47,8 @@
     </div>
   );
 };
->>>>>>> 586b1907
-
-/**
- * Technical Dashboard Page
- *
- * This page displays detailed technical information about network sites and links.
- */
+
 export default function TechnicalPage() {
-<<<<<<< HEAD
-  const searchParams = useSearchParams();
-  const siteParam = searchParams.get('site');
-
-  const [selectedSite, setSelectedSite] = useState<string | null>(siteParam);
-
-  // Fetch all sites using SWR
-  const {
-    data: sites = [],
-    error: sitesError,
-    isLoading: sitesLoading
-  } = useSWR<Site[]>(
-    'allSites',
-    fetchAllSites,
-    {
-      revalidateOnFocus: true,
-      revalidateOnReconnect: true,
-      refreshInterval: 60000, // Refresh every minute
-    }
-  );
-
-  // Set default selected site if none is selected
-  useEffect(() => {
-    if (sites.length > 0 && !selectedSite) {
-      setSelectedSite(sites[0].id);
-=======
   const [selectedPlaza, setSelectedPlaza] = useState<string>('');
   const [loading, setLoading] = useState<boolean>(false);
   const [plazaData, setPlazaData] = useState<any>(null);
@@ -130,29 +89,10 @@
       setPlazaData(null);
       setLastUpdated(null);
       return;
->>>>>>> 586b1907
     }
-  }, [sites, selectedSite]);
-
-<<<<<<< HEAD
-  // Fetch details for the selected site using SWR
-  const {
-    data: siteDetails,
-    error: detailsError,
-    isLoading: detailsLoading
-  } = useSWR<{ site: Site; links: Link[] }>(
-    selectedSite ? `siteDetails-${selectedSite}` : null,
-    () => selectedSite ? fetchSiteDetails(selectedSite) : null,
-    {
-      revalidateOnFocus: true,
-      revalidateOnReconnect: true,
-      refreshInterval: 30000, // Refresh every 30 seconds
-    }
-  );
-=======
+
     fetchPlazaData();
   }, [selectedPlaza]);
->>>>>>> 586b1907
 
   // Auto-refresh effect
   useEffect(() => {
@@ -165,51 +105,6 @@
     return () => clearInterval(interval);
   }, [autoRefresh, refreshInterval, selectedPlaza]);
 
-<<<<<<< HEAD
-  // Combine loading states
-  const isLoading = sitesLoading || (detailsLoading && selectedSite);
-
-  // Combine error states
-  const error = sitesError || detailsError;
-
-  if (sitesLoading && sites.length === 0) {
-    return (
-      <div className="flex items-center justify-center min-h-screen">
-        <div className="text-center">
-          <div className="animate-spin rounded-full h-12 w-12 border-t-2 border-b-2 border-blue-500 mx-auto"></div>
-          <p className="mt-4 text-gray-600">Loading technical dashboard...</p>
-        </div>
-      </div>
-    );
-  }
-
-  if (error && sites.length === 0) {
-    return (
-      <div className="flex items-center justify-center min-h-screen">
-        <div className="text-center p-6 max-w-md bg-white rounded-lg shadow-lg">
-          <svg
-            className="w-16 h-16 text-red-500 mx-auto mb-4"
-            fill="none"
-            stroke="currentColor"
-            viewBox="0 0 24 24"
-            xmlns="http://www.w3.org/2000/svg"
-          >
-            <path
-              strokeLinecap="round"
-              strokeLinejoin="round"
-              strokeWidth="2"
-              d="M12 8v4m0 4h.01M21 12a9 9 0 11-18 0 9 9 0 0118 0z"
-            ></path>
-          </svg>
-          <h2 className="text-xl font-semibold text-gray-800 mb-2">Error</h2>
-          <p className="text-gray-600">{error.message || 'An error occurred while loading the dashboard.'}</p>
-          <button
-            onClick={() => window.location.reload()}
-            className="mt-4 px-4 py-2 bg-blue-500 text-white rounded hover:bg-blue-600 transition-colors"
-          >
-            Retry
-          </button>
-=======
   return (
     <div className="p-4 md:p-6">
       {/* Page Header */}
@@ -345,21 +240,9 @@
             selectedPlaza={selectedPlaza}
             deviceFilter={deviceFilter}
           />
->>>>>>> 586b1907
-        </div>
-      </div>
-
-<<<<<<< HEAD
-  return (
-    <TechnicalDashboard
-      sites={sites}
-      selectedSite={selectedSite}
-      siteDetails={siteDetails}
-      onSiteChange={handleSiteChange}
-      loading={isLoading}
-      error={error ? error.message : null}
-    />
-=======
+        </div>
+      </div>
+
       {/* Charts Section */}
       <div className="grid grid-cols-1 lg:grid-cols-2 gap-6">
         <TendenciasUtilizacion
@@ -374,6 +257,6 @@
         />
       </div>
     </div>
->>>>>>> 586b1907
+
   );
 }